--- conflicted
+++ resolved
@@ -140,12 +140,8 @@
         v_xy, v_conic, v_colors, v_opacity = _C.rasterize_backward(
             img_height,
             img_width,
-<<<<<<< HEAD
             bias2zero,
-            gaussian_ids_sorted.contiguous().cuda(),
-=======
             gaussian_ids_sorted.contiguous(),
->>>>>>> 18946135
             tile_bins,
             xys.contiguous(),
             conics.contiguous(),
