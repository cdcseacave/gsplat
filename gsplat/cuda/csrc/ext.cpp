#include "bindings.h"

PYBIND11_MODULE(TORCH_EXTENSION_NAME, m) {
    py::enum_<gsplat::CameraModelType>(m, "CameraModelType")
        .value("PINHOLE", gsplat::CameraModelType::PINHOLE)
        .value("ORTHO", gsplat::CameraModelType::ORTHO)
        .value("FISHEYE", gsplat::CameraModelType::FISHEYE)
        .export_values();

    m.def("compute_sh_fwd", &gsplat::compute_sh_fwd_tensor);
    m.def("compute_sh_bwd", &gsplat::compute_sh_bwd_tensor);

    m.def(
        "quat_scale_to_covar_preci_fwd",
        &gsplat::quat_scale_to_covar_preci_fwd_tensor
    );
    m.def(
        "quat_scale_to_covar_preci_bwd",
        &gsplat::quat_scale_to_covar_preci_bwd_tensor
    );

    m.def("proj_fwd", &gsplat::proj_fwd_tensor);
    m.def("proj_bwd", &gsplat::proj_bwd_tensor);

    m.def("world_to_cam_fwd", &gsplat::world_to_cam_fwd_tensor);
    m.def("world_to_cam_bwd", &gsplat::world_to_cam_bwd_tensor);

    m.def(
        "fully_fused_projection_fwd", &gsplat::fully_fused_projection_fwd_tensor
    );
    m.def(
        "fully_fused_projection_bwd", &gsplat::fully_fused_projection_bwd_tensor
    );

    m.def("isect_tiles", &gsplat::isect_tiles_tensor);
    m.def("isect_offset_encode", &gsplat::isect_offset_encode_tensor);

    m.def("rasterize_to_pixels_fwd", &gsplat::rasterize_to_pixels_fwd_tensor);
    m.def("rasterize_to_pixels_bwd", &gsplat::rasterize_to_pixels_bwd_tensor);

    m.def(
        "rasterize_to_indices_in_range",
        &gsplat::rasterize_to_indices_in_range_tensor
    );

    // packed version
    m.def(
        "fully_fused_projection_packed_fwd",
        &gsplat::fully_fused_projection_packed_fwd_tensor
    );
    m.def(
        "fully_fused_projection_packed_bwd",
        &gsplat::fully_fused_projection_packed_bwd_tensor
    );

    m.def("compute_relocation", &gsplat::compute_relocation_tensor);

    // 2DGS
    m.def(
        "fully_fused_projection_fwd_2dgs",
        &gsplat::fully_fused_projection_fwd_2dgs_tensor
    );
    m.def(
        "fully_fused_projection_bwd_2dgs",
        &gsplat::fully_fused_projection_bwd_2dgs_tensor
    );

    m.def(
        "fully_fused_projection_packed_fwd_2dgs",
        &gsplat::fully_fused_projection_packed_fwd_2dgs_tensor
    );
    m.def(
        "fully_fused_projection_packed_bwd_2dgs",
        &gsplat::fully_fused_projection_packed_bwd_2dgs_tensor
    );

    m.def(
        "rasterize_to_pixels_fwd_2dgs",
        &gsplat::rasterize_to_pixels_fwd_2dgs_tensor
    );
    m.def(
        "rasterize_to_pixels_bwd_2dgs",
        &gsplat::rasterize_to_pixels_bwd_2dgs_tensor
    );

    m.def(
        "rasterize_to_indices_in_range_2dgs",
        &gsplat::rasterize_to_indices_in_range_2dgs_tensor
    );

<<<<<<< HEAD
    // RaDe-GS
    m.def(
        "fully_fused_projection_fwd_radegs",
        &gsplat::fully_fused_projection_fwd_radegs_tensor
    );
    m.def(
        "fully_fused_projection_bwd_radegs",
        &gsplat::fully_fused_projection_bwd_radegs_tensor
    );

    m.def(
        "rasterize_to_pixels_fwd_radegs",
        &gsplat::rasterize_to_pixels_fwd_radegs_tensor
    );
    m.def(
        "rasterize_to_pixels_bwd_radegs",
        &gsplat::rasterize_to_pixels_bwd_radegs_tensor
    );
=======
    m.def("selective_adam_update", &gsplat::selective_adam_update);
>>>>>>> d4020bcc
}<|MERGE_RESOLUTION|>--- conflicted
+++ resolved
@@ -88,7 +88,8 @@
         &gsplat::rasterize_to_indices_in_range_2dgs_tensor
     );
 
-<<<<<<< HEAD
+    m.def("selective_adam_update", &gsplat::selective_adam_update);
+
     // RaDe-GS
     m.def(
         "fully_fused_projection_fwd_radegs",
@@ -107,7 +108,4 @@
         "rasterize_to_pixels_bwd_radegs",
         &gsplat::rasterize_to_pixels_bwd_radegs_tensor
     );
-=======
-    m.def("selective_adam_update", &gsplat::selective_adam_update);
->>>>>>> d4020bcc
 }