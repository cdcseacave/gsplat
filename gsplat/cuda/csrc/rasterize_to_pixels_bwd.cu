#include "bindings.h"
#include "helpers.cuh"
#include "types.cuh"
#include <cooperative_groups.h>
#include <cub/cub.cuh>
#include <cuda_runtime.h>

namespace gsplat {

namespace cg = cooperative_groups;

/****************************************************************************
 * Rasterization to Pixels Backward Pass
 ****************************************************************************/

template <uint32_t COLOR_DIM, typename S>
__global__ void rasterize_to_pixels_bwd_kernel(
    const uint32_t C,
    const uint32_t N,
    const uint32_t n_isects,
    const bool packed,
    // fwd inputs
    const vec2<S> *__restrict__ means2d, // [C, N, 2] or [nnz, 2]
    const vec3<S> *__restrict__ conics,  // [C, N, 3] or [nnz, 3]
    const S *__restrict__ colors,      // [C, N, COLOR_DIM] or [nnz, COLOR_DIM]
    const S *__restrict__ opacities,   // [C, N] or [nnz]
    const vec4<S> *__restrict__ planes, // [C, N, 4] or [nnz, 4]
    const S *__restrict__ backgrounds, // [C, COLOR_DIM] or [nnz, COLOR_DIM]
    const bool *__restrict__ masks,    // [C, tile_height, tile_width]
    const S *__restrict__ Ks,          // [C, 3, 3]
    const uint32_t image_width,
    const uint32_t image_height,
    const uint32_t tile_size,
    const uint32_t tile_width,
    const uint32_t tile_height,
    const int32_t *__restrict__ tile_offsets, // [C, tile_height, tile_width]
    const int32_t *__restrict__ flatten_ids,  // [n_isects]
    // fwd outputs
    const S *__restrict__ render_alphas,  // [C, image_height, image_width, 1]
    const S *__restrict__ render_planes,  // [C, image_height, image_width, 4]
    const int32_t *__restrict__ last_ids, // [C, image_height, image_width]
    // grad outputs
    const S *__restrict__ v_render_colors, // [C, image_height, image_width,
                                           // COLOR_DIM]
    const S *__restrict__ v_render_alphas, // [C, image_height, image_width, 1]
    const S *__restrict__ v_render_planes, // [C, image_height, image_width, 4]
    const S *__restrict__ v_render_depths, // [C, image_height, image_width, 1]
    // grad inputs
    vec2<S> *__restrict__ v_means2d_abs, // [C, N, 2] or [nnz, 2]
    vec2<S> *__restrict__ v_means2d,     // [C, N, 2] or [nnz, 2]
    vec3<S> *__restrict__ v_conics,      // [C, N, 3] or [nnz, 3]
    S *__restrict__ v_colors,   // [C, N, COLOR_DIM] or [nnz, COLOR_DIM]
    S *__restrict__ v_opacities, // [C, N] or [nnz]
    vec4<S> *__restrict__ v_planes, // [C, N, 4] or [nnz, 4]
    bool render_geo
) {
    auto block = cg::this_thread_block();
    uint32_t camera_id = block.group_index().x;
    uint32_t tile_id =
        block.group_index().y * tile_width + block.group_index().z;
    uint32_t i = block.group_index().y * tile_size + block.thread_index().y;
    uint32_t j = block.group_index().z * tile_size + block.thread_index().x;

    tile_offsets += camera_id * tile_height * tile_width;
    render_alphas += camera_id * image_height * image_width;
    render_planes += camera_id * image_height * image_width * 4;
    last_ids += camera_id * image_height * image_width;
    v_render_colors += camera_id * image_height * image_width * COLOR_DIM;
    v_render_alphas += camera_id * image_height * image_width;
    v_render_planes += camera_id * image_height * image_width * 4;
    v_render_depths += camera_id * image_height * image_width;
    if (backgrounds != nullptr) {
        backgrounds += camera_id * COLOR_DIM;
    }
    if (masks != nullptr) {
        masks += camera_id * tile_height * tile_width;
    }

    // when the mask is provided, do nothing and return if
    // this tile is labeled as False
    if (masks != nullptr && !masks[tile_id]) {
        return;
    }

    const S px = (S)j + 0.5f;
    const S py = (S)i + 0.5f;
    const S fx = Ks[0];
    const S fy = Ks[4];
    const S cx = Ks[2];
    const S cy = Ks[5];
	const vec2<S> ray = {(px - cx) / fx, (py - cy) / fy};
    // clamp this value to the last pixel
    const int32_t pix_id =
        min(i * image_width + j, image_width * image_height - 1);

    // keep not rasterizing threads around for reading data
    bool inside = (i < image_height && j < image_width);

    // have all threads in tile process the same gaussians in batches
    // first collect gaussians between range.x and range.y in batches
    // which gaussians to look through in this tile
    int32_t range_start = tile_offsets[tile_id];
    int32_t range_end =
        (camera_id == C - 1) && (tile_id == tile_width * tile_height - 1)
            ? n_isects
            : tile_offsets[tile_id + 1];
    const uint32_t block_size = block.size();
    const uint32_t num_batches =
        (range_end - range_start + block_size - 1) / block_size;

    extern __shared__ int s[];
    int32_t *id_batch = (int32_t *)s; // [block_size]
    vec3<S> *xy_opacity_batch =
        reinterpret_cast<vec3<float> *>(&id_batch[block_size]); // [block_size]
    vec3<S> *conic_batch =
        reinterpret_cast<vec3<float> *>(&xy_opacity_batch[block_size]
        );                                         // [block_size]
    S *rgbs_batch = (S *)&conic_batch[block_size]; // [block_size * COLOR_DIM]
    vec4<S> *planes_batch =
        reinterpret_cast<vec4<float> *>(&rgbs_batch[block_size * COLOR_DIM]); // [block_size * 4]

    // this is the T AFTER the last gaussian in this pixel
    S T_final = 1.0f - render_alphas[pix_id];
    S T = T_final;
    // the contribution from gaussians behind the current one
    S buffer[COLOR_DIM] = {0.f};
    S plane_buffer[4] = {0.f};
    // index of last gaussian to contribute to this pixel
    const int32_t bin_final = inside ? last_ids[pix_id] : 0;

    // df/d_out for this pixel
    S v_render_c[COLOR_DIM];
    GSPLAT_PRAGMA_UNROLL
    for (uint32_t k = 0; k < COLOR_DIM; ++k) {
        v_render_c[k] = v_render_colors[pix_id * COLOR_DIM + k];
    }
    S v_render_p[4];
    if (render_geo) {
        GSPLAT_PRAGMA_UNROLL
        for (uint32_t k = 0; k < 4; ++k) {
            v_render_p[k] = v_render_planes[pix_id * 4 + k];
        }
        const vec3<S> normal = {render_planes[pix_id*4+0],
                                render_planes[pix_id*4+1],
                                render_planes[pix_id*4+2]};
        const S distance = render_planes[pix_id*4+3];
        const S tmp = (normal.x * ray.x + normal.y * ray.y + normal.z + 1.0e-8);
        v_render_p[3] += (-v_render_depths[pix_id] / tmp);
        v_render_p[0] += v_render_depths[pix_id] * (distance / (tmp * tmp) * ray.x);
        v_render_p[1] += v_render_depths[pix_id] * (distance / (tmp * tmp) * ray.y);
        v_render_p[2] += v_render_depths[pix_id] * (distance / (tmp * tmp));
    }
    const S v_render_a = v_render_alphas[pix_id];

    // collect and process batches of gaussians
    // each thread loads one gaussian at a time before rasterizing
    const uint32_t tr = block.thread_rank();
    cg::thread_block_tile<32> warp = cg::tiled_partition<32>(block);
    const int32_t warp_bin_final =
        cg::reduce(warp, bin_final, cg::greater<int>());
    for (uint32_t b = 0; b < num_batches; ++b) {
        // resync all threads before writing next batch of shared mem
        block.sync();

        // each thread fetch 1 gaussian from back to front
        // 0 index will be furthest back in batch
        // index of gaussian to load
        // batch end is the index of the last gaussian in the batch
        // These values can be negative so must be int32 instead of uint32
        const int32_t batch_end = range_end - 1 - block_size * b;
        const int32_t batch_size = min(block_size, batch_end + 1 - range_start);
        const int32_t idx = batch_end - tr;
        if (idx >= range_start) {
            int32_t g = flatten_ids[idx]; // flatten index in [C * N] or [nnz]
            id_batch[tr] = g;
            const vec2<S> xy = means2d[g];
            const S opac = opacities[g];
            xy_opacity_batch[tr] = {xy.x, xy.y, opac};
            conic_batch[tr] = conics[g];
            GSPLAT_PRAGMA_UNROLL
            for (uint32_t k = 0; k < COLOR_DIM; ++k) {
                rgbs_batch[tr * COLOR_DIM + k] = colors[g * COLOR_DIM + k];
            }
<<<<<<< HEAD
			if (render_geo) {
				planes_batch[tr] = planes[g];
			}
=======
            if (render_geo) {
                GSPLAT_PRAGMA_UNROLL
                for (uint32_t k = 0; k < 4; ++k) {
                    planes_batch[tr][k] = planes[g][k];
                }
            }
>>>>>>> 898cbe5e
        }
        // wait for other threads to collect the gaussians in batch
        block.sync();
        // process gaussians in the current batch for this pixel
        // 0 index is the furthest back gaussian in the batch
        for (uint32_t t = max(0, batch_end - warp_bin_final); t < batch_size;
             ++t) {
            bool valid = inside;
            if (batch_end - t > bin_final) {
                valid = 0;
            }
            S alpha;
            S opac;
            vec2<S> delta;
            vec3<S> conic;
            S vis;

            if (valid) {
                conic = conic_batch[t];
                vec3<S> xy_opac = xy_opacity_batch[t];
                opac = xy_opac.z;
                delta = {xy_opac.x - px, xy_opac.y - py};
                S sigma = 0.5f * (conic.x * delta.x * delta.x +
                                  conic.z * delta.y * delta.y) +
                          conic.y * delta.x * delta.y;
                vis = __expf(-sigma);
                alpha = min(0.999f, opac * vis);
                if (sigma < 0.f || alpha < 1.f / 255.f) {
                    valid = false;
                }
            }

            // if all threads are inactive in this warp, skip this loop
            if (!warp.any(valid)) {
                continue;
            }
            vec4<S> v_plane_local = {0.f, 0.f, 0.f, 0.f};
            S v_rgb_local[COLOR_DIM] = {0.f};
            vec3<S> v_conic_local = {0.f, 0.f, 0.f};
            vec2<S> v_xy_local = {0.f, 0.f};
            vec2<S> v_xy_abs_local = {0.f, 0.f};
            S v_opacity_local = 0.f;
            // initialize everything to 0, only set if the lane is valid
            if (valid) {
                // compute the current T for this gaussian
                S ra = 1.0f / (1.0f - alpha);
                T *= ra;
                // update v_rgb for this gaussian
                const S fac = alpha * T;
                GSPLAT_PRAGMA_UNROLL
                for (uint32_t k = 0; k < COLOR_DIM; ++k) {
                    v_rgb_local[k] = fac * v_render_c[k];
                }
                if (render_geo) {
                    GSPLAT_PRAGMA_UNROLL
                    for (int k = 0; k < 4; ++k) {
                        v_plane_local[k] += fac * v_render_p[k];
                    }
                }
                // contribution from this pixel
                S v_alpha = 0.f;
                for (uint32_t k = 0; k < COLOR_DIM; ++k) {
                    v_alpha +=
                        (rgbs_batch[t * COLOR_DIM + k] * T - buffer[k] * ra) *
                        v_render_c[k];
                }
                if (render_geo) {
                    for (uint32_t k = 0; k < 4; ++k) {
                        v_alpha +=
                            (planes_batch[t][k] * T - plane_buffer[k] * ra) *
                            v_render_p[k];
                    }
                }

                v_alpha += T_final * ra * v_render_a;
                // contribution from background pixel
                if (backgrounds != nullptr) {
                    S accum = 0.f;
                    GSPLAT_PRAGMA_UNROLL
                    for (uint32_t k = 0; k < COLOR_DIM; ++k) {
                        accum += backgrounds[k] * v_render_c[k];
                    }
                    v_alpha += -T_final * ra * accum;
                }

                if (opac * vis <= 0.999f) {
                    const S v_sigma = -opac * vis * v_alpha;
                    v_conic_local = {
                        0.5f * v_sigma * delta.x * delta.x,
                        v_sigma * delta.x * delta.y,
                        0.5f * v_sigma * delta.y * delta.y
                    };
                    v_xy_local = {
                        v_sigma * (conic.x * delta.x + conic.y * delta.y),
                        v_sigma * (conic.y * delta.x + conic.z * delta.y)
                    };
                    if (v_means2d_abs != nullptr) {
                        v_xy_abs_local = {abs(v_xy_local.x), abs(v_xy_local.y)};
                    }
                    v_opacity_local = vis * v_alpha;
                }

                GSPLAT_PRAGMA_UNROLL
                for (uint32_t k = 0; k < COLOR_DIM; ++k) {
                    buffer[k] += rgbs_batch[t * COLOR_DIM + k] * fac;
                }
                if (render_geo) {
                    GSPLAT_PRAGMA_UNROLL
                    for (uint32_t k = 0; k < 4; ++k) {
                        plane_buffer[k] += planes_batch[t][k] * fac;
                    }
                }
            }
            warpSum<decltype(warp), S>(v_plane_local, warp);
            warpSum<COLOR_DIM, S>(v_rgb_local, warp);
            warpSum<decltype(warp), S>(v_conic_local, warp);
            warpSum<decltype(warp), S>(v_xy_local, warp);
            if (v_means2d_abs != nullptr) {
                warpSum<decltype(warp), S>(v_xy_abs_local, warp);
            }
            warpSum<decltype(warp), S>(v_opacity_local, warp);
            if (warp.thread_rank() == 0) {
                int32_t g = id_batch[t]; // flatten index in [C * N] or [nnz]
                S *v_rgb_ptr = (S *)(v_colors) + COLOR_DIM * g;
                GSPLAT_PRAGMA_UNROLL
                for (uint32_t k = 0; k < COLOR_DIM; ++k) {
                    gpuAtomicAdd(v_rgb_ptr + k, v_rgb_local[k]);
                }
                if (render_geo) {
                    S *v_plane_ptr = (S *)(v_planes + g);
                    GSPLAT_PRAGMA_UNROLL
                    for (uint32_t k = 0; k < 4; ++k) {
                        gpuAtomicAdd(v_plane_ptr + k, v_plane_local[k]);
                    }
                }

                S *v_conic_ptr = (S *)(v_conics) + 3 * g;
                gpuAtomicAdd(v_conic_ptr, v_conic_local.x);
                gpuAtomicAdd(v_conic_ptr + 1, v_conic_local.y);
                gpuAtomicAdd(v_conic_ptr + 2, v_conic_local.z);

                S *v_xy_ptr = (S *)(v_means2d) + 2 * g;
                gpuAtomicAdd(v_xy_ptr, v_xy_local.x);
                gpuAtomicAdd(v_xy_ptr + 1, v_xy_local.y);

                if (v_means2d_abs != nullptr) {
                    S *v_xy_abs_ptr = (S *)(v_means2d_abs) + 2 * g;
                    gpuAtomicAdd(v_xy_abs_ptr, v_xy_abs_local.x);
                    gpuAtomicAdd(v_xy_abs_ptr + 1, v_xy_abs_local.y);
                }

                gpuAtomicAdd(v_opacities + g, v_opacity_local);
            }
        }
    }
}

template <uint32_t CDIM>
std::tuple<
    torch::Tensor,
    torch::Tensor,
    torch::Tensor,
    torch::Tensor,
    torch::Tensor,
    torch::Tensor>
call_kernel_with_dim(
    // Gaussian parameters
    const torch::Tensor &means2d,                   // [C, N, 2] or [nnz, 2]
    const torch::Tensor &conics,                    // [C, N, 3] or [nnz, 3]
    const torch::Tensor &colors,                    // [C, N, 3] or [nnz, 3]
    const torch::Tensor &opacities,                 // [C, N] or [nnz]
    const torch::Tensor &planes,                    // [C, N, 4] or [nnz, 4]
    const at::optional<torch::Tensor> &backgrounds, // [C, 3]
    const at::optional<torch::Tensor> &masks, // [C, tile_height, tile_width]
    const torch::Tensor &Ks,                        // [C, 3, 3]
    // image size
    const uint32_t image_width,
    const uint32_t image_height,
    const uint32_t tile_size,
    // intersections
    const torch::Tensor &tile_offsets, // [C, tile_height, tile_width]
    const torch::Tensor &flatten_ids,  // [n_isects]
    // forward outputs
    const torch::Tensor &render_alphas, // [C, image_height, image_width, 1]
    const torch::Tensor &render_planes, // [C, image_height, image_width, 4]
    const torch::Tensor &last_ids,      // [C, image_height, image_width]
    // gradients of outputs
    const torch::Tensor &v_render_colors, // [C, image_height, image_width, 3]
    const torch::Tensor &v_render_alphas, // [C, image_height, image_width, 1]
    const torch::Tensor &v_render_planes, // [C, image_height, image_width, 4]
    const torch::Tensor &v_render_depths, // [C, image_height, image_width, 1]
    // options
    bool absgrad,
    bool render_geo
) {

    GSPLAT_DEVICE_GUARD(means2d);
    GSPLAT_CHECK_INPUT(means2d);
    GSPLAT_CHECK_INPUT(conics);
    GSPLAT_CHECK_INPUT(colors);
    GSPLAT_CHECK_INPUT(opacities);
    GSPLAT_CHECK_INPUT(planes);
    GSPLAT_CHECK_INPUT(Ks);
    GSPLAT_CHECK_INPUT(tile_offsets);
    GSPLAT_CHECK_INPUT(flatten_ids);
    GSPLAT_CHECK_INPUT(render_alphas);
    GSPLAT_CHECK_INPUT(render_planes);
    GSPLAT_CHECK_INPUT(last_ids);
    GSPLAT_CHECK_INPUT(v_render_colors);
    GSPLAT_CHECK_INPUT(v_render_alphas);
    GSPLAT_CHECK_INPUT(v_render_planes);
    GSPLAT_CHECK_INPUT(v_render_depths);
    if (backgrounds.has_value()) {
        GSPLAT_CHECK_INPUT(backgrounds.value());
    }
    if (masks.has_value()) {
        GSPLAT_CHECK_INPUT(masks.value());
    }

    bool packed = means2d.dim() == 2;

    uint32_t C = tile_offsets.size(0);         // number of cameras
    uint32_t N = packed ? 0 : means2d.size(1); // number of gaussians
    uint32_t n_isects = flatten_ids.size(0);
    uint32_t COLOR_DIM = colors.size(-1);
    uint32_t tile_height = tile_offsets.size(1);
    uint32_t tile_width = tile_offsets.size(2);

    // Each block covers a tile on the image. In total there are
    // C * tile_height * tile_width blocks.
    dim3 threads = {tile_size, tile_size, 1};
    dim3 blocks = {C, tile_height, tile_width};

    torch::Tensor v_means2d = torch::zeros_like(means2d);
    torch::Tensor v_conics = torch::zeros_like(conics);
    torch::Tensor v_colors = torch::zeros_like(colors);
    torch::Tensor v_opacities = torch::zeros_like(opacities);
    torch::Tensor v_planes = torch::zeros_like(planes);
    torch::Tensor v_means2d_abs;
    if (absgrad) {
        v_means2d_abs = torch::zeros_like(means2d);
    }

    if (n_isects) {
        const uint32_t shared_mem =
            tile_size * tile_size *
            (sizeof(int32_t) + sizeof(vec3<float>) + sizeof(vec3<float>) +
             sizeof(float) * COLOR_DIM + sizeof(float) * 4);
        at::cuda::CUDAStream stream = at::cuda::getCurrentCUDAStream();

        if (cudaFuncSetAttribute(
                rasterize_to_pixels_bwd_kernel<CDIM, float>,
                cudaFuncAttributeMaxDynamicSharedMemorySize,
                shared_mem
            ) != cudaSuccess) {
            AT_ERROR(
                "Failed to set maximum shared memory size (requested ",
                shared_mem,
                " bytes), try lowering tile_size."
            );
        }
        rasterize_to_pixels_bwd_kernel<CDIM, float>
            <<<blocks, threads, shared_mem, stream>>>(
                C,
                N,
                n_isects,
                packed,
                reinterpret_cast<vec2<float> *>(means2d.data_ptr<float>()),
                reinterpret_cast<vec3<float> *>(conics.data_ptr<float>()),
                colors.data_ptr<float>(),
                opacities.data_ptr<float>(),
                reinterpret_cast<vec4<float> *>(planes.data_ptr<float>()),
                backgrounds.has_value() ? backgrounds.value().data_ptr<float>()
                                        : nullptr,
                masks.has_value() ? masks.value().data_ptr<bool>() : nullptr,
                Ks.data_ptr<float>(),
                image_width,
                image_height,
                tile_size,
                tile_width,
                tile_height,
                tile_offsets.data_ptr<int32_t>(),
                flatten_ids.data_ptr<int32_t>(),
                render_alphas.data_ptr<float>(),
                render_planes.data_ptr<float>(),
                last_ids.data_ptr<int32_t>(),
                v_render_colors.data_ptr<float>(),
                v_render_alphas.data_ptr<float>(),
                v_render_planes.data_ptr<float>(),
                v_render_depths.data_ptr<float>(),
                absgrad ? reinterpret_cast<vec2<float> *>(
                              v_means2d_abs.data_ptr<float>()
                          )
                        : nullptr,
                reinterpret_cast<vec2<float> *>(v_means2d.data_ptr<float>()),
                reinterpret_cast<vec3<float> *>(v_conics.data_ptr<float>()),
                v_colors.data_ptr<float>(),
                v_opacities.data_ptr<float>(),
                reinterpret_cast<vec4<float> *>(v_planes.data_ptr<float>()),
                render_geo
            );
    }

    return std::make_tuple(
        v_means2d_abs, v_means2d, v_conics, v_colors, v_opacities, v_planes
    );
}

std::tuple<
    torch::Tensor,
    torch::Tensor,
    torch::Tensor,
    torch::Tensor,
    torch::Tensor,
    torch::Tensor>
rasterize_to_pixels_bwd_tensor(
    // Gaussian parameters
    const torch::Tensor &means2d,                   // [C, N, 2] or [nnz, 2]
    const torch::Tensor &conics,                    // [C, N, 3] or [nnz, 3]
    const torch::Tensor &colors,                    // [C, N, 3] or [nnz, 3]
    const torch::Tensor &opacities,                 // [C, N] or [nnz]
    const torch::Tensor &planes,                    // [C, N, 4] or [nnz, 4]
    const at::optional<torch::Tensor> &backgrounds, // [C, 3]
    const at::optional<torch::Tensor> &masks, // [C, tile_height, tile_width]
    const torch::Tensor &Ks,                        // [C, 3, 3]
    // image size
    const uint32_t image_width,
    const uint32_t image_height,
    const uint32_t tile_size,
    // intersections
    const torch::Tensor &tile_offsets, // [C, tile_height, tile_width]
    const torch::Tensor &flatten_ids,  // [n_isects]
    // forward outputs
    const torch::Tensor &render_alphas, // [C, image_height, image_width, 1]
    const torch::Tensor &render_planes, // [C, image_height, image_width, 4]
    const torch::Tensor &last_ids,      // [C, image_height, image_width]
    // gradients of outputs
    const torch::Tensor &v_render_colors, // [C, image_height, image_width, 3]
    const torch::Tensor &v_render_alphas, // [C, image_height, image_width, 1]
    const torch::Tensor &v_render_planes, // [C, image_height, image_width, 4]
    const torch::Tensor &v_render_depths, // [C, image_height, image_width, 1]
    // options
    bool absgrad,
    bool render_geo
) {

    GSPLAT_CHECK_INPUT(colors);
    uint32_t COLOR_DIM = colors.size(-1);

#define __GS__CALL_(N)                                                         \
    case N:                                                                    \
        return call_kernel_with_dim<N>(                                        \
            means2d,                                                           \
            conics,                                                            \
            colors,                                                            \
            opacities,                                                         \
            planes,                                                            \
            backgrounds,                                                       \
            masks,                                                             \
            Ks,                                                                \
            image_width,                                                       \
            image_height,                                                      \
            tile_size,                                                         \
            tile_offsets,                                                      \
            flatten_ids,                                                       \
            render_alphas,                                                     \
            render_planes,                                                     \
            last_ids,                                                          \
            v_render_colors,                                                   \
            v_render_alphas,                                                   \
            v_render_planes,                                                   \
            v_render_depths,                                                   \
            absgrad,                                                           \
            render_geo                                                         \
        );

    switch (COLOR_DIM) {
        __GS__CALL_(1)
        __GS__CALL_(2)
        __GS__CALL_(3)
        __GS__CALL_(4)
        __GS__CALL_(5)
        __GS__CALL_(8)
        __GS__CALL_(9)
        __GS__CALL_(16)
        __GS__CALL_(17)
        __GS__CALL_(32)
        __GS__CALL_(33)
        __GS__CALL_(64)
        __GS__CALL_(65)
        __GS__CALL_(128)
        __GS__CALL_(129)
        __GS__CALL_(256)
        __GS__CALL_(257)
        __GS__CALL_(512)
        __GS__CALL_(513)
    default:
        AT_ERROR("Unsupported number of channels: ", COLOR_DIM);
    }
}

} // namespace gsplat<|MERGE_RESOLUTION|>--- conflicted
+++ resolved
@@ -181,18 +181,9 @@
             for (uint32_t k = 0; k < COLOR_DIM; ++k) {
                 rgbs_batch[tr * COLOR_DIM + k] = colors[g * COLOR_DIM + k];
             }
-<<<<<<< HEAD
 			if (render_geo) {
 				planes_batch[tr] = planes[g];
 			}
-=======
-            if (render_geo) {
-                GSPLAT_PRAGMA_UNROLL
-                for (uint32_t k = 0; k < 4; ++k) {
-                    planes_batch[tr][k] = planes[g][k];
-                }
-            }
->>>>>>> 898cbe5e
         }
         // wait for other threads to collect the gaussians in batch
         block.sync();
