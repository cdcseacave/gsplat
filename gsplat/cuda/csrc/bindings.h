--- conflicted
+++ resolved
@@ -488,7 +488,19 @@
     const bool sparse_grad
 );
 
-<<<<<<< HEAD
+void selective_adam_update(
+    torch::Tensor &param,
+    torch::Tensor &param_grad,
+    torch::Tensor &exp_avg,
+    torch::Tensor &exp_avg_sq,
+    torch::Tensor &tiles_touched,
+    const float lr,
+    const float b1,
+    const float b2,
+    const float eps,
+    const uint32_t N,
+    const uint32_t M);
+
 //====== RaDe-GS ======//
 std::tuple<
     torch::Tensor,
@@ -620,20 +632,6 @@
         // options
         bool absgrad
 );
-=======
-void selective_adam_update(
-    torch::Tensor &param,
-    torch::Tensor &param_grad,
-    torch::Tensor &exp_avg,
-    torch::Tensor &exp_avg_sq,
-    torch::Tensor &tiles_touched,
-    const float lr,
-    const float b1,
-    const float b2,
-    const float eps,
-    const uint32_t N,
-    const uint32_t M);
->>>>>>> d4020bcc
 
 } // namespace gsplat
 
