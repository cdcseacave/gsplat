import json
import math
import os
import time
from dataclasses import dataclass, field
from typing import Dict, List, Optional, Tuple, Union

import tifffile
import cv2
import imageio
import nerfview
import numpy as np
import torch
import torch.nn.functional as F
import tqdm
import tyro
import viser
import yaml
from datasets.colmap import Dataset, Parser
from datasets.traj import generate_ellipse_path_z, generate_interpolated_path
from torch import Tensor
from torch.nn.parallel import DistributedDataParallel as DDP
from torch.utils.tensorboard import SummaryWriter
from torchmetrics.image import PeakSignalNoiseRatio, StructuralSimilarityIndexMeasure
from fused_ssim import fused_ssim
from torchmetrics.image.lpip import LearnedPerceptualImagePatchSimilarity
from typing_extensions import Literal, assert_never
from utils import AppearanceOptModule, CameraOptModule, knn, rgb_to_sh, set_random_seed
from MvsUtils import saveDMAP, saveMVSInterface

from gsplat.utils import depth_to_normal
from gsplat.compression import PngCompression
from gsplat.distributed import cli
from gsplat.rendering import rasterization, rasterization_radegs, rasterization_rade_inria_wrapper
from gsplat.strategy import DefaultStrategy, MCMCStrategy


@dataclass
class Config:
    # Disable viewer
    disable_viewer: bool = False
    # Path to the .pt files. If provide, it will skip training and run evaluation only.
    ckpt: Optional[List[str]] = None
    # Name of compression strategy to use
    compression: Optional[Literal["png"]] = None
    # Render trajectory path
    render_traj_path: str = "interp"

    # Path to the Mip-NeRF 360 dataset
    data_dir: str = "data/360_v2/garden"
    # Downsample factor for the dataset
    data_factor: int = 4
    # Directory to save results
    result_dir: str = "results/garden"
    # Every N images there is a test image
    test_every: int = 8
    # Random crop size for training  (experimental)
    patch_size: Optional[int] = None
    # A global scaler that applies to the scene size related parameters
    global_scale: float = 1.0
    # Normalize the world space
    normalize_world_space: bool = True

    # Port for the viewer server
    port: int = 8080

    # Batch size for training. Learning rates are scaled automatically
    batch_size: int = 1
    # A global factor to scale the number of training steps
    steps_scaler: float = 1.0

    # Number of training steps
    max_steps: int = 30_000
    # Steps to evaluate the model
    eval_steps: List[int] = field(default_factory=lambda: [7_000, 30_000])
    # Steps to save the model
    save_steps: List[int] = field(default_factory=lambda: [7_000, 30_000])

    # Initialization strategy
    init_type: str = "sfm"
    # Initial number of GSs. Ignored if using sfm
    init_num_pts: int = 100_000
    # Initial extent of GSs as a multiple of the camera extent. Ignored if using sfm
    init_extent: float = 3.0
    # Degree of spherical harmonics
    sh_degree: int = 3
    # Turn on another SH degree every this steps
    sh_degree_interval: int = 1000
    # Initial opacity of GS
    init_opa: float = 0.1
    # Initial scale of GS
    init_scale: float = 1.0
    # Weight for SSIM loss
    ssim_lambda: float = 0.2

    # Near plane clipping distance
    near_plane: float = 0.01
    # Far plane clipping distance
    far_plane: float = 1e10

    # Strategy for GS densification
    strategy: Union[DefaultStrategy, MCMCStrategy] = field(
        default_factory=DefaultStrategy
    )
    # Use packed mode for rasterization, this leads to less memory usage but slightly slower.
    packed: bool = False
    # Use sparse gradients for optimization. (experimental)
    sparse_grad: bool = False
    # Anti-aliasing in rasterization. Might slightly hurt quantitative metrics.
    antialiased: bool = False

    # Use random background for training to discourage transparency
    random_bkgd: bool = False

    # Opacity regularization
    opacity_reg: float = 0.0
    # Scale regularization
    scale_reg: float = 0.0

    # Enable camera optimization.
    pose_opt: bool = False
    # Learning rate for camera optimization
    pose_opt_lr: float = 1e-5
    # Regularization for camera optimization as weight decay
    pose_opt_reg: float = 1e-6
    # Add noise to camera extrinsics. This is only to test the camera pose optimization.
    pose_noise: float = 0.0

    # Enable appearance optimization. (experimental)
    app_opt: bool = False
    # Appearance embedding dimension
    app_embed_dim: int = 16
    # Learning rate for appearance optimization
    app_opt_lr: float = 1e-3
    # Regularization for appearance optimization as weight decay
    app_opt_reg: float = 1e-6

    # Enable depth loss. (experimental)
    depth_loss: bool = False #True
    # Weight for depth loss
    depth_lambda: float = 1e-2

    # Enable normal consistency loss. (Currently for RaDe-GS only)
    normal_loss: bool = True
    # Weight for normal loss
    normal_lambda: float = 5e-2
    # Iteration to start normal consistency regulerization
    normal_start_iter: int = 7_000

    # Dump information to tensorboard every this steps
    tb_every: int = 100
    # Save training images to tensorboard
    tb_save_image: bool = False

    lpips_net: Literal["vgg", "alex"] = "alex"

    rasterization_method: Literal["gs3d", "radegs", "radegs_inria"] = "radegs_inria" #"gs3d"

    def adjust_steps(self, factor: float):
        self.eval_steps = [int(i * factor) for i in self.eval_steps]
        self.save_steps = [int(i * factor) for i in self.save_steps]
        self.max_steps = int(self.max_steps * factor)
        self.sh_degree_interval = int(self.sh_degree_interval * factor)

        strategy = self.strategy
        if isinstance(strategy, DefaultStrategy):
            strategy.refine_start_iter = int(strategy.refine_start_iter * factor)
            strategy.refine_stop_iter = int(strategy.refine_stop_iter * factor)
            strategy.reset_every = int(strategy.reset_every * factor)
            strategy.refine_every = int(strategy.refine_every * factor)
        elif isinstance(strategy, MCMCStrategy):
            strategy.refine_start_iter = int(strategy.refine_start_iter * factor)
            strategy.refine_stop_iter = int(strategy.refine_stop_iter * factor)
            strategy.refine_every = int(strategy.refine_every * factor)
        else:
            assert_never(strategy)


def create_splats_with_optimizers(
    parser: Parser,
    init_type: str = "sfm",
    init_num_pts: int = 100_000,
    init_extent: float = 3.0,
    init_opacity: float = 0.1,
    init_scale: float = 1.0,
    scene_scale: float = 1.0,
    sh_degree: int = 3,
    sparse_grad: bool = False,
    batch_size: int = 1,
    feature_dim: Optional[int] = None,
    device: str = "cuda",
    world_rank: int = 0,
    world_size: int = 1,
) -> Tuple[torch.nn.ParameterDict, Dict[str, torch.optim.Optimizer]]:
    if init_type == "sfm":
        points = torch.from_numpy(parser.points).float()
        rgbs = torch.from_numpy(parser.points_rgb / 255.0).float()
    elif init_type == "random":
        points = init_extent * scene_scale * (torch.rand((init_num_pts, 3)) * 2 - 1)
        rgbs = torch.rand((init_num_pts, 3))
    else:
        raise ValueError("Please specify a correct init_type: sfm or random")

    # Initialize the GS size to be the average dist of the 3 nearest neighbors
    dist2_avg = (knn(points, 4)[:, 1:] ** 2).mean(dim=-1)  # [N,]
    dist_avg = torch.sqrt(dist2_avg)
    scales = torch.log(dist_avg * init_scale).unsqueeze(-1).repeat(1, 3)  # [N, 3]

    # Distribute the GSs to different ranks (also works for single rank)
    points = points[world_rank::world_size]
    rgbs = rgbs[world_rank::world_size]
    scales = scales[world_rank::world_size]

    N = points.shape[0]
    quats = torch.rand((N, 4))  # [N, 4]
    opacities = torch.logit(torch.full((N,), init_opacity))  # [N,]

    params = [
        # name, value, lr
        ("means", torch.nn.Parameter(points), 1.6e-4 * scene_scale),
        ("scales", torch.nn.Parameter(scales), 5e-3),
        ("quats", torch.nn.Parameter(quats), 1e-3),
        ("opacities", torch.nn.Parameter(opacities), 5e-2),
    ]

    if feature_dim is None:
        # color is SH coefficients.
        colors = torch.zeros((N, (sh_degree + 1) ** 2, 3))  # [N, K, 3]
        colors[:, 0, :] = rgb_to_sh(rgbs)
        params.append(("sh0", torch.nn.Parameter(colors[:, :1, :]), 2.5e-3))
        params.append(("shN", torch.nn.Parameter(colors[:, 1:, :]), 2.5e-3 / 20))
    else:
        # features will be used for appearance and view-dependent shading
        features = torch.rand(N, feature_dim)  # [N, feature_dim]
        params.append(("features", torch.nn.Parameter(features), 2.5e-3))
        colors = torch.logit(rgbs)  # [N, 3]
        params.append(("colors", torch.nn.Parameter(colors), 2.5e-3))

    splats = torch.nn.ParameterDict({n: v for n, v, _ in params}).to(device)
    # Scale learning rate based on batch size, reference:
    # https://www.cs.princeton.edu/~smalladi/blog/2024/01/22/SDEs-ScalingRules/
    # Note that this would not make the training exactly equivalent, see
    # https://arxiv.org/pdf/2402.18824v1
    BS = batch_size * world_size
    optimizers = {
        name: (torch.optim.SparseAdam if sparse_grad else torch.optim.Adam)(
            [{"params": splats[name], "lr": lr * math.sqrt(BS), "name": name}],
            eps=1e-15 / math.sqrt(BS),
            # TODO: check betas logic when BS is larger than 10 betas[0] will be zero.
            betas=(1 - BS * (1 - 0.9), 1 - BS * (1 - 0.999)),
        )
        for name, _, lr in params
    }
    return splats, optimizers


class Runner:
    """Engine for training and testing."""

    def __init__(
        self, local_rank: int, world_rank, world_size: int, cfg: Config
    ) -> None:
        set_random_seed(42 + local_rank)

        self.cfg = cfg
        self.world_rank = world_rank
        self.local_rank = local_rank
        self.world_size = world_size
        self.device = f"cuda:{local_rank}"

        # Where to dump results.
        os.makedirs(cfg.result_dir, exist_ok=True)

        # Setup output directories.
        self.ckpt_dir = f"{cfg.result_dir}/ckpts"
        os.makedirs(self.ckpt_dir, exist_ok=True)
        self.stats_dir = f"{cfg.result_dir}/stats"
        os.makedirs(self.stats_dir, exist_ok=True)
        self.render_dir = f"{cfg.result_dir}/renders"
        os.makedirs(self.render_dir, exist_ok=True)
        self.mvs_dir = f"{cfg.result_dir}/mvs"
        os.makedirs(self.mvs_dir, exist_ok=True)

        # Tensorboard
        self.writer = SummaryWriter(log_dir=f"{cfg.result_dir}/tb")

        # Load data: Training data should contain initial points and colors.
        self.parser = Parser(
            data_dir=cfg.data_dir,
            factor=cfg.data_factor,
            normalize=cfg.normalize_world_space,
            test_every=cfg.test_every,
        )
        self.trainset = Dataset(
            self.parser,
            split="train",
            patch_size=cfg.patch_size,
            load_depths=cfg.depth_loss,
        )
        self.valset = Dataset(self.parser, split="val")
        self.scene_scale = self.parser.scene_scale * 1.1 * cfg.global_scale
        print("Scene scale:", self.scene_scale)

        # Model
        feature_dim = 32 if cfg.app_opt else None
        self.splats, self.optimizers = create_splats_with_optimizers(
            self.parser,
            init_type=cfg.init_type,
            init_num_pts=cfg.init_num_pts,
            init_extent=cfg.init_extent,
            init_opacity=cfg.init_opa,
            init_scale=cfg.init_scale,
            scene_scale=self.scene_scale,
            sh_degree=cfg.sh_degree,
            sparse_grad=cfg.sparse_grad,
            batch_size=cfg.batch_size,
            feature_dim=feature_dim,
            device=self.device,
            world_rank=world_rank,
            world_size=world_size,
        )
        print("Model initialized. Number of GS:", len(self.splats["means"]))

        # Densification Strategy
        self.cfg.strategy.check_sanity(self.splats, self.optimizers)

        if isinstance(self.cfg.strategy, DefaultStrategy):
            self.strategy_state = self.cfg.strategy.initialize_state(
                scene_scale=self.scene_scale
            )
        elif isinstance(self.cfg.strategy, MCMCStrategy):
            self.strategy_state = self.cfg.strategy.initialize_state()
        else:
            assert_never(self.cfg.strategy)

        # Compression Strategy
        self.compression_method = None
        if cfg.compression is not None:
            if cfg.compression == "png":
                self.compression_method = PngCompression()
            else:
                raise ValueError(f"Unknown compression strategy: {cfg.compression}")

        self.pose_optimizers = []
        if cfg.pose_opt:
            self.pose_adjust = CameraOptModule(len(self.trainset)).to(self.device)
            self.pose_adjust.zero_init()
            self.pose_optimizers = [
                torch.optim.Adam(
                    self.pose_adjust.parameters(),
                    lr=cfg.pose_opt_lr * math.sqrt(cfg.batch_size),
                    weight_decay=cfg.pose_opt_reg,
                )
            ]
            if world_size > 1:
                self.pose_adjust = DDP(self.pose_adjust)

        if cfg.pose_noise > 0.0:
            self.pose_perturb = CameraOptModule(len(self.trainset)).to(self.device)
            self.pose_perturb.random_init(cfg.pose_noise)
            if world_size > 1:
                self.pose_perturb = DDP(self.pose_perturb)

        self.app_optimizers = []
        if cfg.app_opt:
            assert feature_dim is not None
            self.app_module = AppearanceOptModule(
                len(self.trainset), feature_dim, cfg.app_embed_dim, cfg.sh_degree
            ).to(self.device)
            # initialize the last layer to be zero so that the initial output is zero.
            torch.nn.init.zeros_(self.app_module.color_head[-1].weight)
            torch.nn.init.zeros_(self.app_module.color_head[-1].bias)
            self.app_optimizers = [
                torch.optim.Adam(
                    self.app_module.embeds.parameters(),
                    lr=cfg.app_opt_lr * math.sqrt(cfg.batch_size) * 10.0,
                    weight_decay=cfg.app_opt_reg,
                ),
                torch.optim.Adam(
                    self.app_module.color_head.parameters(),
                    lr=cfg.app_opt_lr * math.sqrt(cfg.batch_size),
                ),
            ]
            if world_size > 1:
                self.app_module = DDP(self.app_module)

        # Losses & Metrics.
        self.ssim = StructuralSimilarityIndexMeasure(data_range=1.0).to(self.device)
        self.psnr = PeakSignalNoiseRatio(data_range=1.0).to(self.device)

        if cfg.lpips_net == "alex":
            self.lpips = LearnedPerceptualImagePatchSimilarity(
                net_type="alex", normalize=True
            ).to(self.device)
        elif cfg.lpips_net == "vgg":
            # The 3DGS official repo uses lpips vgg, which is equivalent with the following:
            self.lpips = LearnedPerceptualImagePatchSimilarity(
                net_type="vgg", normalize=False
            ).to(self.device)
        else:
            raise ValueError(f"Unknown LPIPS network: {cfg.lpips_net}")

        # Viewer
        if not self.cfg.disable_viewer:
            self.server = viser.ViserServer(port=cfg.port, verbose=False)
            self.viewer = nerfview.Viewer(
                server=self.server,
                render_fn=self._viewer_render_fn,
                mode="training",
            )

    def rasterize_splats(
        self,
        camtoworlds: Tensor,
        Ks: Tensor,
        width: int,
        height: int,
        rasterization_method: str = "gs3d",
        **kwargs,
    ) -> Tuple[Tensor, Tensor, Dict]:
        means = self.splats["means"]  # [N, 3]
        # quats = F.normalize(self.splats["quats"], dim=-1)  # [N, 4]
        # rasterization does normalization internally
        quats = self.splats["quats"]  # [N, 4]
        scales = torch.exp(self.splats["scales"])  # [N, 3]
        opacities = torch.sigmoid(self.splats["opacities"])  # [N,]

        image_ids = kwargs.pop("image_ids", None)
        if self.cfg.app_opt:
            colors = self.app_module(
                features=self.splats["features"],
                embed_ids=image_ids,
                dirs=means[None, :, :] - camtoworlds[:, None, :3, 3],
                sh_degree=kwargs.pop("sh_degree", self.cfg.sh_degree),
            )
            colors = colors + self.splats["colors"]
            colors = torch.sigmoid(colors)
        else:
            colors = torch.cat([self.splats["sh0"], self.splats["shN"]], 1)  # [N, K, 3]

        rasterize_mode = "antialiased" if self.cfg.antialiased else "classic"
        if rasterization_method == "gs3d":
            render_colors, render_alphas, info = rasterization(
                means=means,
                quats=quats,
                scales=scales,
                opacities=opacities,
                colors=colors,
                viewmats=torch.linalg.inv(camtoworlds),  # [C, 4, 4]
                Ks=Ks,  # [C, 3, 3]
                width=width,
                height=height,
                packed=self.cfg.packed,
                absgrad=(
                    self.cfg.strategy.absgrad
                    if isinstance(self.cfg.strategy, DefaultStrategy)
                    else False
                ),
                sparse_grad=self.cfg.sparse_grad,
                rasterize_mode=rasterize_mode,
                distributed=self.world_size > 1,
                **kwargs,
            )
        elif rasterization_method == "radegs":
            render_colors, render_alphas, render_depths, render_normals, info = rasterization_radegs(
                means=means,
                quats=quats,
                scales=scales,
                opacities=opacities,
                colors=colors,
                viewmats=torch.linalg.inv(camtoworlds),  # [C, 4, 4]
                Ks=Ks,  # [C, 3, 3]
                width=width,
                height=height,
                packed=self.cfg.packed,
                absgrad=(
                    self.cfg.strategy.absgrad
                    if isinstance(self.cfg.strategy, DefaultStrategy)
                    else False
                ),
                sparse_grad=self.cfg.sparse_grad,
                rasterize_mode=rasterize_mode,
                distributed=self.world_size > 1,
                **kwargs,
            )
            info['render_depths'] = render_depths
            info['render_normals'] = render_normals
<<<<<<< HEAD

            # tifffile.imwrite(f"{self.render_dir}/render_colors_{self.world_rank}.tiff", render_colors[0].detach().cpu().numpy())
            # cv2.imwrite(f"{self.render_dir}/render_colors_{self.world_rank}.png", render_colors[0].detach().cpu().numpy())

            return render_colors, render_alphas, info

=======
        elif rasterization_method == "radegs_inria":
            (render_colors, render_alphas), info = rasterization_rade_inria_wrapper(
                means=means,
                quats=quats,
                scales=scales,
                opacities=opacities,
                colors=colors,
                viewmats=torch.linalg.inv(camtoworlds),  # [C, 4, 4]
                Ks=Ks,
                width=width,
                height=height,
                near_plane=0.01,
                far_plane=100.0,
                radius_clip=0.0,
                eps2d=0.3,
                sh_degree=None,
                packed=False,
                tile_size=16,
                backgrounds=None,
                render_mode="RGB",
                sparse_grad=False,
                absgrad=False,
                rasterize_mode="classic",
                channel_chunk=32,
                distributed=False,
                ortho=False,
                covars=None,
            )
            info['render_depths'] = info["depth"]
            info['render_normals'] = info["normals_rend"]
>>>>>>> 77eefc62
        else:
            raise ValueError(f"Unknown rasterization type: {rasterization_method}. Supported types are 'gs3d' and 'radegs'.")

        return render_colors, render_alphas, info


    def train(self):
        cfg = self.cfg
        device = self.device
        world_rank = self.world_rank
        world_size = self.world_size

        # Dump cfg.
        if world_rank == 0:
            with open(f"{cfg.result_dir}/cfg.yml", "w") as f:
                yaml.dump(vars(cfg), f)

        max_steps = cfg.max_steps
        init_step = 0

        schedulers = [
            # means has a learning rate schedule, that end at 0.01 of the initial value
            torch.optim.lr_scheduler.ExponentialLR(
                self.optimizers["means"], gamma=0.01 ** (1.0 / max_steps)
            ),
        ]
        if cfg.pose_opt:
            # pose optimization has a learning rate schedule
            schedulers.append(
                torch.optim.lr_scheduler.ExponentialLR(
                    self.pose_optimizers[0], gamma=0.01 ** (1.0 / max_steps)
                )
            )

        trainloader = torch.utils.data.DataLoader(
            self.trainset,
            batch_size=cfg.batch_size,
            shuffle=True,
            num_workers=4,
            persistent_workers=True,
            pin_memory=True,
        )
        trainloader_iter = iter(trainloader)

        # Training loop.
        global_tic = time.time()
        pbar = tqdm.tqdm(range(init_step, max_steps))
        for step in pbar:
            if not cfg.disable_viewer:
                while self.viewer.state.status == "paused":
                    time.sleep(0.01)
                self.viewer.lock.acquire()
                tic = time.time()

            try:
                data = next(trainloader_iter)
            except StopIteration:
                trainloader_iter = iter(trainloader)
                data = next(trainloader_iter)

            camtoworlds = camtoworlds_gt = data["camtoworld"].to(device)  # [1, 4, 4]
            Ks = data["K"].to(device)  # [1, 3, 3]
            pixels = data["image"].to(device) / 255.0  # [1, H, W, 3]
            num_train_rays_per_step = (
                pixels.shape[0] * pixels.shape[1] * pixels.shape[2]
            )
            image_ids = data["image_id"].to(device)
            if cfg.depth_loss:
                points = data["points"].to(device)  # [1, M, 2]
                depths_gt = data["depths"].to(device)  # [1, M]

            height, width = pixels.shape[1:3]

            if cfg.pose_noise:
                camtoworlds = self.pose_perturb(camtoworlds, image_ids)

            if cfg.pose_opt:
                camtoworlds = self.pose_adjust(camtoworlds, image_ids)

            # sh schedule
            sh_degree_to_use = min(step // cfg.sh_degree_interval, cfg.sh_degree)

            # forward
            renders, alphas, info = self.rasterize_splats(
                camtoworlds=camtoworlds,
                Ks=Ks,
                width=width,
                height=height,
                sh_degree=sh_degree_to_use,
                near_plane=cfg.near_plane,
                far_plane=cfg.far_plane,
                image_ids=image_ids,
                render_mode="RGB+ED" if cfg.depth_loss else "RGB",
                rasterization_method=cfg.rasterization_method
            )
            if renders.shape[-1] == 4:
                colors, depths = renders[..., 0:3], renders[..., 3:4]
            else:
                colors, depths = renders, None

            if cfg.random_bkgd:
                bkgd = torch.rand(1, 3, device=device)
                colors = colors + bkgd * (1.0 - alphas)

            self.cfg.strategy.step_pre_backward(
                params=self.splats,
                optimizers=self.optimizers,
                state=self.strategy_state,
                step=step,
                info=info,
            )

            # loss
            l1loss = F.l1_loss(colors, pixels)
            ssimloss = 1.0 - fused_ssim(
                colors.permute(0, 3, 1, 2), pixels.permute(0, 3, 1, 2), padding="valid"
            )
            loss = l1loss * (1.0 - cfg.ssim_lambda) + ssimloss * cfg.ssim_lambda
            if cfg.depth_loss:
                # query depths from depth map
                points = torch.stack(
                    [
                        points[:, :, 0] / (width - 1) * 2 - 1,
                        points[:, :, 1] / (height - 1) * 2 - 1,
                    ],
                    dim=-1,
                )  # normalize to [-1, 1]
                grid = points.unsqueeze(2)  # [1, M, 1, 2]
                depths = F.grid_sample(
                    depths.permute(0, 3, 1, 2), grid, align_corners=True
                )  # [1, 1, M, 1]
                depths = depths.squeeze(3).squeeze(1)  # [1, M]
                # calculate loss in disparity space
                disp = torch.where(depths > 0.0, 1.0 / depths, torch.zeros_like(depths))
                disp_gt = 1.0 / depths_gt  # [1, M]
                depthloss = F.l1_loss(disp, disp_gt) * self.scene_scale
                loss += depthloss * cfg.depth_lambda

            if cfg.normal_loss and cfg.rasterization_method == "radegs_inria":
                if step > cfg.normal_start_iter:
                    curr_normal_lambda = cfg.normal_lambda
                else:
                    curr_normal_lambda = 0.0
                viewmats = torch.linalg.inv(camtoworlds)
                if True:
                    normals_from_depth = depth_to_normal(
                        info['render_depths'], torch.linalg.inv(viewmats), Ks
                    ).squeeze(0)
                else:
                    normals_from_depth = info['normals_from_depth']
                # normal consistency loss
                normals = info['render_normals'].squeeze(0)
                # normals_from_depth *= alphas.squeeze(0).detach()
                # if len(normals_from_depth.shape) == 4:
                #     normals_from_depth = normals_from_depth.squeeze(0)
                normals_from_depth = normals_from_depth.permute((2, 0, 1))
                normal_error = (1 - (normals * normals_from_depth).sum(dim=0))[None]
                normalloss = curr_normal_lambda * normal_error.mean()
                loss += normalloss

            # regularizations
            if cfg.opacity_reg > 0.0:
                loss = (
                    loss
                    + cfg.opacity_reg
                    * torch.abs(torch.sigmoid(self.splats["opacities"])).mean()
                )
            if cfg.scale_reg > 0.0:
                loss = (
                    loss
                    + cfg.scale_reg * torch.abs(torch.exp(self.splats["scales"])).mean()
                )

            loss.backward()

            desc = f"loss={loss.item():.3f}| " f"sh degree={sh_degree_to_use}| "
            if cfg.depth_loss:
                desc += f"depth loss={depthloss.item():.6f}| "
            if cfg.pose_opt and cfg.pose_noise:
                # monitor the pose error if we inject noise
                pose_err = F.l1_loss(camtoworlds_gt, camtoworlds)
                desc += f"pose err={pose_err.item():.6f}| "
            pbar.set_description(desc)

            # write images (gt and render)
            # if world_rank == 0 and step % 800 == 0:
            #     canvas = torch.cat([pixels, colors], dim=2).detach().cpu().numpy()
            #     canvas = canvas.reshape(-1, *canvas.shape[2:])
            #     imageio.imwrite(
            #         f"{self.render_dir}/train_rank{self.world_rank}.png",
            #         (canvas * 255).astype(np.uint8),
            #     )

            if world_rank == 0 and cfg.tb_every > 0 and step % cfg.tb_every == 0:
                mem = torch.cuda.max_memory_allocated() / 1024**3
                self.writer.add_scalar("train/loss", loss.item(), step)
                self.writer.add_scalar("train/l1loss", l1loss.item(), step)
                self.writer.add_scalar("train/ssimloss", ssimloss.item(), step)
                self.writer.add_scalar("train/num_GS", len(self.splats["means"]), step)
                self.writer.add_scalar("train/mem", mem, step)
                if cfg.depth_loss:
                    self.writer.add_scalar("train/depthloss", depthloss.item(), step)
                if cfg.tb_save_image:
                    canvas = torch.cat([pixels, colors], dim=2).detach().cpu().numpy()
                    canvas = canvas.reshape(-1, *canvas.shape[2:])
                    self.writer.add_image("train/render", canvas, step)
                self.writer.flush()

            # save checkpoint before updating the model
            if step in [i - 1 for i in cfg.save_steps] or step == max_steps - 1:
                mem = torch.cuda.max_memory_allocated() / 1024**3
                stats = {
                    "mem": mem,
                    "ellipse_time": time.time() - global_tic,
                    "num_GS": len(self.splats["means"]),
                }
                print("Step: ", step, stats)
                with open(
                    f"{self.stats_dir}/train_step{step:04d}_rank{self.world_rank}.json",
                    "w",
                ) as f:
                    json.dump(stats, f)
                data = {"step": step, "splats": self.splats.state_dict()}
                if cfg.pose_opt:
                    if world_size > 1:
                        data["pose_adjust"] = self.pose_adjust.module.state_dict()
                    else:
                        data["pose_adjust"] = self.pose_adjust.state_dict()
                if cfg.app_opt:
                    if world_size > 1:
                        data["app_module"] = self.app_module.module.state_dict()
                    else:
                        data["app_module"] = self.app_module.state_dict()
                torch.save(
                    data, f"{self.ckpt_dir}/ckpt_{step}_rank{self.world_rank}.pt"
                )

            if isinstance(self.cfg.strategy, DefaultStrategy):
                self.cfg.strategy.step_post_backward(
                    params=self.splats,
                    optimizers=self.optimizers,
                    state=self.strategy_state,
                    step=step,
                    info=info,
                    packed=cfg.packed,
                )
            elif isinstance(self.cfg.strategy, MCMCStrategy):
                self.cfg.strategy.step_post_backward(
                    params=self.splats,
                    optimizers=self.optimizers,
                    state=self.strategy_state,
                    step=step,
                    info=info,
                    lr=schedulers[0].get_last_lr()[0],
                )
            else:
                assert_never(self.cfg.strategy)

            # Turn Gradients into Sparse Tensor before running optimizer
            if cfg.sparse_grad:
                assert cfg.packed, "Sparse gradients only work with packed mode."
                gaussian_ids = info["gaussian_ids"]
                for k in self.splats.keys():
                    grad = self.splats[k].grad
                    if grad is None or grad.is_sparse:
                        continue
                    self.splats[k].grad = torch.sparse_coo_tensor(
                        indices=gaussian_ids[None],  # [1, nnz]
                        values=grad[gaussian_ids],  # [nnz, ...]
                        size=self.splats[k].size(),  # [N, ...]
                        is_coalesced=len(Ks) == 1,
                    )

            # optimize
            for optimizer in self.optimizers.values():
                optimizer.step()
                optimizer.zero_grad(set_to_none=True)
            for optimizer in self.pose_optimizers:
                optimizer.step()
                optimizer.zero_grad(set_to_none=True)
            for optimizer in self.app_optimizers:
                optimizer.step()
                optimizer.zero_grad(set_to_none=True)
            for scheduler in schedulers:
                scheduler.step()

            # eval the full set
            if step in [i - 1 for i in cfg.eval_steps]:
                self.eval(step)
                self.render_traj(step)
                if step == max_steps - 1:
                    self.export_depthmaps()

            # run compression
            if cfg.compression is not None and step in [i - 1 for i in cfg.eval_steps]:
                self.run_compression(step=step)

            if not cfg.disable_viewer:
                self.viewer.lock.release()
                num_train_steps_per_sec = 1.0 / (time.time() - tic)
                num_train_rays_per_sec = (
                    num_train_rays_per_step * num_train_steps_per_sec
                )
                # Update the viewer state.
                self.viewer.state.num_train_rays_per_sec = num_train_rays_per_sec
                # Update the scene.
                self.viewer.update(step, num_train_rays_per_step)

    @torch.no_grad()
    def eval(self, step: int, stage: str = "val"):
        """Entry for evaluation."""
        print("Running evaluation...")
        cfg = self.cfg
        device = self.device
        world_rank = self.world_rank
        world_size = self.world_size

        valloader = torch.utils.data.DataLoader(
            self.valset, batch_size=1, shuffle=False, num_workers=1
        )
        ellipse_time = 0
        metrics = {"psnr": [], "ssim": [], "lpips": []}
        for i, data in enumerate(valloader):
            camtoworlds = data["camtoworld"].to(device)
            Ks = data["K"].to(device)
            pixels = data["image"].to(device) / 255.0
            height, width = pixels.shape[1:3]

            torch.cuda.synchronize()
            tic = time.time()
            colors, alphas, info = self.rasterize_splats(
                camtoworlds=camtoworlds,
                Ks=Ks,
                width=width,
                height=height,
                sh_degree=cfg.sh_degree,
                near_plane=cfg.near_plane,
                far_plane=cfg.far_plane,
                rasterization_method=cfg.rasterization_method
            )  # [1, H, W, 3]
            torch.cuda.synchronize()
            ellipse_time += time.time() - tic

            colors = torch.clamp(colors, 0.0, 1.0)
            canvas_list = [pixels, colors]

            print("EVALUATED")

            if world_rank == 0:
                # write images
                canvas = torch.cat(canvas_list, dim=2).squeeze(0).cpu().numpy()
                canvas = (canvas * 255).astype(np.uint8)
                print("Saving to",
                f"{self.render_dir}/{stage}_step{step}_{i:04d}.png")

                imageio.imwrite(
                    f"{self.render_dir}/{stage}_step{step}_{i:04d}.png",
                    canvas,
                )

                if self.cfg.rasterization_method == "radegs":
                    render_depths = info['render_depths']
                    render_normals = info['render_normals']
                    render_depths = render_depths.squeeze(0).squeeze(0).cpu().numpy()
                    render_normals = render_normals.squeeze(0).squeeze(0).cpu().numpy()
                    tifffile.imwrite(
                        f"{self.render_dir}/{stage}_step{step}_{i:04d}_depth.tiff",
                        render_depths,
                    )
                    tifffile.imwrite(
                        f"{self.render_dir}/{stage}_step{step}_{i:04d}_normals.tiff",
                        render_normals,
                    )

                pixels = pixels.permute(0, 3, 1, 2)  # [1, 3, H, W]
                colors = colors.permute(0, 3, 1, 2)  # [1, 3, H, W]
                metrics["psnr"].append(self.psnr(colors, pixels))
                metrics["ssim"].append(self.ssim(colors, pixels))
                metrics["lpips"].append(self.lpips(colors, pixels))

        if world_rank == 0:
            ellipse_time /= len(valloader)

            psnr = torch.stack(metrics["psnr"]).mean()
            ssim = torch.stack(metrics["ssim"]).mean()
            lpips = torch.stack(metrics["lpips"]).mean()
            print(
                f"PSNR: {psnr.item():.3f}, SSIM: {ssim.item():.4f}, LPIPS: {lpips.item():.3f} "
                f"Time: {ellipse_time:.3f}s/image "
                f"Number of GS: {len(self.splats['means'])}"
            )
            # save stats as json
            stats = {
                "psnr": psnr.item(),
                "ssim": ssim.item(),
                "lpips": lpips.item(),
                "ellipse_time": ellipse_time,
                "num_GS": len(self.splats["means"]),
            }
            with open(f"{self.stats_dir}/{stage}_step{step:04d}.json", "w") as f:
                json.dump(stats, f)
            # save stats to tensorboard
            for k, v in stats.items():
                self.writer.add_scalar(f"{stage}/{k}", v, step)
            self.writer.flush()

    @torch.no_grad()
    def export_depthmaps(self):
        """Entry for depth-maps export."""
        print("Running depth-maps export...")
        cfg = self.cfg
        device = self.device

        dataset = torch.utils.data.ConcatDataset([self.valset, self.trainset])
        valloader = torch.utils.data.DataLoader(
            dataset, batch_size=1, shuffle=False, num_workers=1
        )
        indices = np.concatenate((self.valset.indices, self.trainset.indices), axis=0)
        scene = {
            'stream_version': 3,
            'platforms': [],
            'images': [],
            'vertices': [],
            'vertices_normal': [],
            'vertices_color': [],
            'lines': [],
            'lines_normal': [],
            'lines_color': [],
            'transform': np.eye(4, dtype=np.float32).tolist()
        }
        ellipse_time = 0
        for i, data in enumerate(valloader):
            camtoworlds = data["camtoworld"].to(device)
            Ks = data["K"].to(device)
            height, width = data["image"].shape[1:3]

            torch.cuda.synchronize()
            tic = time.time()
            renders, _, _ = self.rasterize_splats(
                camtoworlds=camtoworlds,
                Ks=Ks,
                width=width,
                height=height,
                sh_degree=cfg.sh_degree,
                near_plane=cfg.near_plane,
                far_plane=cfg.far_plane,
                render_mode="RGB+ED",
            )  # [1, H, W, 3]
            torch.cuda.synchronize()
            ellipse_time += time.time() - tic

            colors, depths = renders[..., 0:3], renders[..., 3:4]
            colors = torch.clamp(colors, 0.0, 1.0)

            # write DMAP
            ID = indices[i]
            worldtocam = np.linalg.inv(data["camtoworld"].cpu().numpy()[0, :, :])
            image_name = os.path.join('images', os.path.basename(self.parser.image_paths[ID]))
            dmap = {}
            dmap['depth_map'] = depths.cpu().numpy()
            dmap['file_name'] = image_name
            dmap['reference_view_id'] = ID
            dmap['neighbor_view_ids'] = []
            dmap['image_width'] = width
            dmap['image_height'] = height
            dmap['depth_width'] = width
            dmap['depth_height'] = height
            dmap['depth_min'] = depths.min().cpu().numpy()
            dmap['depth_max'] = depths.max().cpu().numpy()
            dmap['K'] = data["K"].cpu().numpy()[0, :, :]
            dmap['R'] = worldtocam[:3, :3]
            dmap['C'] = worldtocam[:3, :3].T @ -worldtocam[:3, 3]
            saveDMAP(dmap, f"{self.mvs_dir}/depth{ID:04d}.dmap")

            # update scene
            image = {}
            image['name'] = image_name
            image['platform_id'] = len(scene['platforms'])
            image['camera_id'] = 0
            image['pose_id'] = 0
            image['id'] = ID
            scene['images'].append(image)

            camera = {}
            camera['name'] = f'camera_{ID}'
            camera['width'] = width
            camera['height'] = height
            camera['K'] = data["K"].cpu().numpy()[0, :, :].tolist()
            camera['R'] = np.eye(3, dtype=np.float32).tolist()
            camera['C'] = np.zeros(3, dtype=np.float32).tolist()
            pose = {
                'R': dmap['R'].tolist(),
                'C': dmap['C'].tolist()
            }
            platform = {
                'name': f'platform_{ID}',
                'cameras': [camera],
                'poses': [pose]
            }
            scene['platforms'].append(platform)

        saveMVSInterface(scene, f"{self.mvs_dir}/scene.mvs")
        ellipse_time /= len(valloader)

    @torch.no_grad()
    def render_traj(self, step: int):
        """Entry for trajectory rendering."""
        print("Running trajectory rendering...")
        cfg = self.cfg
        device = self.device

        camtoworlds_all = self.parser.camtoworlds[5:-5]
        if cfg.render_traj_path == "interp":
            camtoworlds_all = generate_interpolated_path(
                camtoworlds_all, 1
            )  # [N, 3, 4]
        elif cfg.render_traj_path == "ellipse":
            height = camtoworlds_all[:, 2, 3].mean()
            camtoworlds_all = generate_ellipse_path_z(
                camtoworlds_all, height=height
            )  # [N, 3, 4]
        else:
            raise ValueError(
                f"Render trajectory type not supported: {cfg.render_traj_path}"
            )

        camtoworlds_all = np.concatenate(
            [
                camtoworlds_all,
                np.repeat(
                    np.array([[[0.0, 0.0, 0.0, 1.0]]]), len(camtoworlds_all), axis=0
                ),
            ],
            axis=1,
        )  # [N, 4, 4]

        camtoworlds_all = torch.from_numpy(camtoworlds_all).float().to(device)
        K = torch.from_numpy(list(self.parser.Ks_dict.values())[0]).float().to(device)
        width, height = list(self.parser.imsize_dict.values())[0]

        canvas_all = []
        for i in tqdm.trange(len(camtoworlds_all), desc="Rendering trajectory"):
            camtoworlds = camtoworlds_all[i : i + 1]
            Ks = K[None]

            renders, _, _ = self.rasterize_splats(
                camtoworlds=camtoworlds,
                Ks=Ks,
                width=width,
                height=height,
                sh_degree=cfg.sh_degree,
                near_plane=cfg.near_plane,
                far_plane=cfg.far_plane,
                render_mode="RGB+ED",
                rasterization_method=cfg.rasterization_method
            )  # [1, H, W, 4]
            colors = torch.clamp(renders[..., 0:3], 0.0, 1.0)  # [1, H, W, 3]
            depths = renders[..., 3:4]  # [1, H, W, 1]
            depths = (depths - depths.min()) / (depths.max() - depths.min())
            canvas_list = [colors, depths.repeat(1, 1, 1, 3)]

            # write images
            canvas = torch.cat(canvas_list, dim=2).squeeze(0).cpu().numpy()
            canvas = (canvas * 255).astype(np.uint8)
            canvas_all.append(canvas)

        # save to video
        video_dir = f"{cfg.result_dir}/videos"
        os.makedirs(video_dir, exist_ok=True)
        writer = imageio.get_writer(f"{video_dir}/traj_{step}.mp4", fps=30)
        for canvas in canvas_all:
            writer.append_data(canvas)
        writer.close()
        print(f"Video saved to {video_dir}/traj_{step}.mp4")

    @torch.no_grad()
    def run_compression(self, step: int):
        """Entry for running compression."""
        print("Running compression...")
        world_rank = self.world_rank

        compress_dir = f"{cfg.result_dir}/compression/rank{world_rank}"
        os.makedirs(compress_dir, exist_ok=True)

        self.compression_method.compress(compress_dir, self.splats)

        # evaluate compression
        splats_c = self.compression_method.decompress(compress_dir)
        for k in splats_c.keys():
            self.splats[k].data = splats_c[k].to(self.device)
        self.eval(step=step, stage="compress")

    @torch.no_grad()
    def _viewer_render_fn(
        self, camera_state: nerfview.CameraState, img_wh: Tuple[int, int]
    ):
        """Callable function for the viewer."""
        W, H = img_wh
        c2w = camera_state.c2w
        K = camera_state.get_K(img_wh)
        c2w = torch.from_numpy(c2w).float().to(self.device)
        K = torch.from_numpy(K).float().to(self.device)

        render_colors, _, _ = self.rasterize_splats(
            camtoworlds=c2w[None],
            Ks=K[None],
            width=W,
            height=H,
            sh_degree=self.cfg.sh_degree,  # active all SH degrees
            radius_clip=3.0,  # skip GSs that have small image radius (in pixels)
            rasterization_method=self.cfg.rasterization_method
        )  # [1, H, W, 3]
        return render_colors[0].cpu().numpy()


def main(local_rank: int, world_rank, world_size: int, cfg: Config):
    if world_size > 1 and not cfg.disable_viewer:
        cfg.disable_viewer = True
        if world_rank == 0:
            print("Viewer is disabled in distributed training.")

    runner = Runner(local_rank, world_rank, world_size, cfg)

    if cfg.ckpt is not None:
        # run eval only
        ckpts = [
            torch.load(file, map_location=runner.device, weights_only=True)
            for file in cfg.ckpt
        ]
        for k in runner.splats.keys():
            runner.splats[k].data = torch.cat([ckpt["splats"][k] for ckpt in ckpts])
        step = ckpts[0]["step"]
        runner.eval(step=step)
        runner.render_traj(step=step)
        runner.export_depthmaps()
        if cfg.compression is not None:
            runner.run_compression(step=step)
    else:
        runner.train()

    if not cfg.disable_viewer:
        print("Viewer running... Ctrl+C to exit.")
        time.sleep(1000000)


if __name__ == "__main__":
    """
    Usage:

    ```bash
    # Single GPU training
    CUDA_VISIBLE_DEVICES=0 python simple_trainer.py default

    # Distributed training on 4 GPUs: Effectively 4x batch size so run 4x less steps.
    CUDA_VISIBLE_DEVICES=0,1,2,3 python simple_trainer.py default --steps_scaler 0.25

    """

    # Config objects we can choose between.
    # Each is a tuple of (CLI description, config object).
    configs = {
        "default": (
            "Gaussian splatting training using densification heuristics from the original paper.",
            Config(
                strategy=DefaultStrategy(verbose=True),
            ),
        ),
        "mcmc": (
            "Gaussian splatting training using densification from the paper '3D Gaussian Splatting as Markov Chain Monte Carlo'.",
            Config(
                init_opa=0.5,
                init_scale=0.1,
                opacity_reg=0.01,
                scale_reg=0.01,
                strategy=MCMCStrategy(verbose=True),
            ),
        ),
    }
    cfg = tyro.extras.overridable_config_cli(configs)
    cfg.adjust_steps(cfg.steps_scaler)

    # try import extra dependencies
    if cfg.compression == "png":
        try:
            import plas
            import torchpq
        except:
            raise ImportError(
                "To use PNG compression, you need to install "
                "torchpq (instruction at https://github.com/DeMoriarty/TorchPQ?tab=readme-ov-file#install) "
                "and plas (via 'pip install git+https://github.com/fraunhoferhhi/PLAS.git') "
            )

    cli(main, cfg, verbose=True)<|MERGE_RESOLUTION|>--- conflicted
+++ resolved
@@ -6,7 +6,6 @@
 from typing import Dict, List, Optional, Tuple, Union
 
 import tifffile
-import cv2
 import imageio
 import nerfview
 import numpy as np
@@ -415,7 +414,7 @@
         Ks: Tensor,
         width: int,
         height: int,
-        rasterization_method: str = "gs3d",
+        rasterization_method: Literal["gs3d", "radegs", "radegs_inria"] = "gs3d",
         **kwargs,
     ) -> Tuple[Tensor, Tensor, Dict]:
         means = self.splats["means"]  # [N, 3]
@@ -485,14 +484,6 @@
             )
             info['render_depths'] = render_depths
             info['render_normals'] = render_normals
-<<<<<<< HEAD
-
-            # tifffile.imwrite(f"{self.render_dir}/render_colors_{self.world_rank}.tiff", render_colors[0].detach().cpu().numpy())
-            # cv2.imwrite(f"{self.render_dir}/render_colors_{self.world_rank}.png", render_colors[0].detach().cpu().numpy())
-
-            return render_colors, render_alphas, info
-
-=======
         elif rasterization_method == "radegs_inria":
             (render_colors, render_alphas), info = rasterization_rade_inria_wrapper(
                 means=means,
@@ -523,7 +514,6 @@
             )
             info['render_depths'] = info["depth"]
             info['render_normals'] = info["normals_rend"]
->>>>>>> 77eefc62
         else:
             raise ValueError(f"Unknown rasterization type: {rasterization_method}. Supported types are 'gs3d' and 'radegs'.")
 
