--- conflicted
+++ resolved
@@ -30,16 +30,13 @@
 from torchmetrics.image.lpip import LearnedPerceptualImagePatchSimilarity
 from typing_extensions import Literal, assert_never
 from utils import AppearanceOptModule, CameraOptModule, knn, rgb_to_sh, set_random_seed
-<<<<<<< HEAD
-from MvsUtils import saveDMAP, saveMVSInterface
-=======
 from lib_bilagrid import (
     BilateralGrid,
     slice,
     color_correct,
     total_variation_loss,
 )
->>>>>>> d4020bcc
+from MvsUtils import saveDMAP, saveMVSInterface
 
 from gsplat.utils import depth_to_normal
 from gsplat.compression import PngCompression
@@ -159,7 +156,7 @@
     bilateral_grid_shape: Tuple[int, int, int] = (16, 16, 8)
 
     # Enable depth loss. (experimental)
-    depth_loss: bool = False #True
+    depth_loss: bool = False
     # Weight for depth loss
     depth_lambda: float = 1e-2
 
@@ -463,11 +460,8 @@
         Ks: Tensor,
         width: int,
         height: int,
-<<<<<<< HEAD
+        masks: Optional[Tensor] = None,
         rasterization_method: Literal["gs3d", "radegs", "radegs_inria"] = "gs3d",
-=======
-        masks: Optional[Tensor] = None,
->>>>>>> d4020bcc
         **kwargs,
     ) -> Tuple[Tensor, Tensor, Dict]:
         means = self.splats["means"]  # [N, 3]
@@ -491,7 +485,6 @@
             colors = torch.cat([self.splats["sh0"], self.splats["shN"]], 1)  # [N, K, 3]
 
         rasterize_mode = "antialiased" if self.cfg.antialiased else "classic"
-<<<<<<< HEAD
         if rasterization_method == "gs3d":
             render_colors, render_alphas, info = rasterization(
                 means=means,
@@ -571,32 +564,6 @@
         else:
             raise ValueError(f"Unknown rasterization type: {rasterization_method}. Supported types are 'gs3d' and 'radegs'.")
 
-=======
-        render_colors, render_alphas, info = rasterization(
-            means=means,
-            quats=quats,
-            scales=scales,
-            opacities=opacities,
-            colors=colors,
-            viewmats=torch.linalg.inv(camtoworlds),  # [C, 4, 4]
-            Ks=Ks,  # [C, 3, 3]
-            width=width,
-            height=height,
-            packed=self.cfg.packed,
-            absgrad=(
-                self.cfg.strategy.absgrad
-                if isinstance(self.cfg.strategy, DefaultStrategy)
-                else False
-            ),
-            sparse_grad=self.cfg.sparse_grad,
-            rasterize_mode=rasterize_mode,
-            distributed=self.world_size > 1,
-            camera_model=self.cfg.camera_model,
-            **kwargs,
-        )
-        if masks is not None:
-            render_colors[~masks] = 0
->>>>>>> d4020bcc
         return render_colors, render_alphas, info
 
 
@@ -704,11 +671,8 @@
                 far_plane=cfg.far_plane,
                 image_ids=image_ids,
                 render_mode="RGB+ED" if cfg.depth_loss else "RGB",
-<<<<<<< HEAD
+                masks=masks,
                 rasterization_method=cfg.rasterization_method
-=======
-                masks=masks,
->>>>>>> d4020bcc
             )
             if renders.shape[-1] == 4:
                 colors, depths = renders[..., 0:3], renders[..., 3:4]
@@ -894,10 +858,7 @@
 
             # optimize
             for optimizer in self.optimizers.values():
-                if cfg.visible_adam:
-                    optimizer.step(visibility_mask)
-                else:
-                    optimizer.step()
+                optimizer.step()
                 optimizer.zero_grad(set_to_none=True)
             for optimizer in self.pose_optimizers:
                 optimizer.step()
@@ -986,33 +947,24 @@
                 sh_degree=cfg.sh_degree,
                 near_plane=cfg.near_plane,
                 far_plane=cfg.far_plane,
-<<<<<<< HEAD
-                rasterization_method=cfg.rasterization_method
-=======
-                masks=masks,
->>>>>>> d4020bcc
+                rasterization_method=cfg.rasterization_method,
+                masks=masks
             )  # [1, H, W, 3]
             torch.cuda.synchronize()
             ellipse_time += time.time() - tic
 
             colors = torch.clamp(colors, 0.0, 1.0)
             canvas_list = [pixels, colors]
-
-            print("EVALUATED")
 
             if world_rank == 0:
                 # write images
                 canvas = torch.cat(canvas_list, dim=2).squeeze(0).cpu().numpy()
                 canvas = (canvas * 255).astype(np.uint8)
-                print("Saving to",
-                f"{self.render_dir}/{stage}_step{step}_{i:04d}.png")
-
                 imageio.imwrite(
                     f"{self.render_dir}/{stage}_step{step}_{i:04d}.png",
                     canvas,
                 )
 
-<<<<<<< HEAD
                 if self.cfg.rasterization_method == "radegs":
                     render_depths = info['render_depths']
                     render_normals = info['render_normals']
@@ -1027,12 +979,6 @@
                         render_normals,
                     )
 
-                pixels = pixels.permute(0, 3, 1, 2)  # [1, 3, H, W]
-                colors = colors.permute(0, 3, 1, 2)  # [1, 3, H, W]
-                metrics["psnr"].append(self.psnr(colors, pixels))
-                metrics["ssim"].append(self.ssim(colors, pixels))
-                metrics["lpips"].append(self.lpips(colors, pixels))
-=======
                 pixels_p = pixels.permute(0, 3, 1, 2)  # [1, 3, H, W]
                 colors_p = colors.permute(0, 3, 1, 2)  # [1, 3, H, W]
                 metrics["psnr"].append(self.psnr(colors_p, pixels_p))
@@ -1042,7 +988,6 @@
                     cc_colors = color_correct(colors, pixels)
                     cc_colors_p = cc_colors.permute(0, 3, 1, 2)  # [1, 3, H, W]
                     metrics["cc_psnr"].append(self.psnr(cc_colors_p, pixels_p))
->>>>>>> d4020bcc
 
         if world_rank == 0:
             ellipse_time /= len(valloader)
